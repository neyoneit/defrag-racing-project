<?php

namespace App\Providers;

use Illuminate\Cache\RateLimiting\Limit;
use Illuminate\Foundation\Support\Providers\RouteServiceProvider as ServiceProvider;
use Illuminate\Http\Request;
use Illuminate\Support\Facades\RateLimiter;
use Illuminate\Support\Facades\Route;

class RouteServiceProvider extends ServiceProvider
{
    /**
     * The path to your application's "home" route.
     *
     * Typically, users are redirected here after authentication.
     *
     * @var string
     */
    public const HOME = '/';

    /**
     * Define your route model bindings, pattern filters, and other route configuration.
     */
    public function boot(): void
    {
        RateLimiter::for('api', function (Request $request) {
            return Limit::perMinute(60)->by($request->user()?->id ?: $request->ip());
        });

        $this->routes(function () {
            Route::middleware('api')
                ->prefix('api')
                ->group(base_path('routes/api.php'));

            Route::middleware('web')
                ->group(base_path('routes/web.php'));

<<<<<<< HEAD
            Route::middleware('general')
                ->group(base_path('routes/general.php'));
=======
            Route::middleware(['web', 'auth'])
                ->group(base_path('routes/tournaments.php'));


            Route::middleware('web')
                ->namespace('App\Http\Controllers\Clans')
                ->prefix('clans')
                ->group(base_path('routes/clans.php'));
>>>>>>> fc4cf8fa
        });
    }
}<|MERGE_RESOLUTION|>--- conflicted
+++ resolved
@@ -36,10 +36,9 @@
             Route::middleware('web')
                 ->group(base_path('routes/web.php'));
 
-<<<<<<< HEAD
             Route::middleware('general')
                 ->group(base_path('routes/general.php'));
-=======
+
             Route::middleware(['web', 'auth'])
                 ->group(base_path('routes/tournaments.php'));
 
@@ -48,7 +47,6 @@
                 ->namespace('App\Http\Controllers\Clans')
                 ->prefix('clans')
                 ->group(base_path('routes/clans.php'));
->>>>>>> fc4cf8fa
         });
     }
 }