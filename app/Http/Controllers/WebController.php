--- conflicted
+++ resolved
@@ -40,10 +40,6 @@
             ->with('tournaments', $tournaments);
     }
 
-<<<<<<< HEAD
-    public function flags($flag) {
-        return response()->file(public_path() . '/images/flags/_404.png');
-=======
     function sortServers($servers) {
         $servers = $servers->sortByDesc(function ($server) {
             return $server->onlinePlayers->count();
@@ -54,7 +50,6 @@
 
     public function flags($flag) {
         $fileResponse = new BinaryFileResponse(public_path() . '/images/flags/_404.png');
->>>>>>> fc4cf8fa
 
         return $fileResponse;
     }
